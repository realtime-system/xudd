from __future__ import print_function

import logging
from collections import deque
from itertools import count

from xudd import PY2

from xudd.message import Message
from xudd.tools import base64_uuid4

_log = logging.getLogger(__name__)


class Hive(object):
    """
    Hive handles all actors and the passing of messages between them.

    Inter-hive communication may exist in the future, it doesn't yet ;)
    """
    def __init__(self):
        super(Hive, self).__init__()

        # Which actors this hive is managing
        self._actor_registry = {}

        # Messages to be processed
        self._message_queue = deque()

        # This is actions for ourself to take, such as checking if an
        # actor should be re-queued, and queueing messages to an actor
        self.hive_action_queue = deque()

        # Set this to True to break the current loop
        self.should_stop = False

        # Objects related to generating unique ids for messages
        self.message_uuid = base64_uuid4()
        self.message_counter = count()

    def register_actor(self, actor):
        """
        Register an actor on the hive
        """
        self._actor_registry[actor.id] = actor

    def remove_actor(self, actor_id):
        """
        Remove an actor from the hive
        """
        self._actor_registry.pop(actor_id)

    def send_message(self, to, directive,
                     from_id=None,
                     body=None, in_reply_to=None, id=None,
                     wants_reply=None):
        """
        API for sending a message to an actor.

        Note, not the same as queueing a message which is a more low-level
        action.  This also constructs a proper Message object.
        """
        message_id = id or self.gen_message_id()
        message = Message(
            to=to, directive=directive, from_id=from_id, body=body,
            in_reply_to=in_reply_to, id=message_id, wants_reply=wants_reply)

<<<<<<< HEAD
        self.hive_action_queue.append(
            ("queue_message", message))
=======
        _log.debug('send_message: {0}'.format(message))

        self._message_queue.append(message)
>>>>>>> e8b11e0a
        return message_id

    def run(self):
        """
        Run the hive's main loop.
        """
        while not self.should_stop:
            # self._process_hive_actions()
            self._process_messages()

    def _process_messages(self):
        """
        Process however many messages are currently on the queue.
        """
        # Note: the reason we don't run through all messages till exhaustion
        #   is so that the run() loop has an opportunity to process other hive
        #   actions after we finish going through these present messages
        for i in range(len(self._message_queue)):
            message = self._message_queue.popleft()
            try:
                actor = self._actor_registry[message.to]
            except IndexError:
                # For some reason this actor wasn't found, so we may need to
                # inform the original sender
                _log.warning('recipient not found for message: {0}'.format(
                    message))

                self.return_to_sender(message)

            # Maybe not the most opportune place to attach this
            message.hive_proxy = actor.hive

            # TODO: More error handling here! ;)
            actor.handle_message(message)

    def return_to_sender(self, message, directive="error.no_such_actor"):
        """
        Message could not be delivered; return to sender
        (if they've requested a reply, that is.)
        """
        # If this message requests a reply, and the message sender
        # isn't the intended recipient, let them know.
        # (Yeah, actors sometimes message themselves.)
        if message.wants_reply and message.from_id != message.to:
            self.send_message(
                to=message.from_id, directive=directive,
                from_id="hive", in_reply_to=message.id)

    def gen_proxy(self):
        """
        Generate a HiveProxy for an actor.
        """
        return HiveProxy(self)

    def gen_actor_id(self):
        """
        Generate an actor id.
        """
        return base64_uuid4()

    def gen_message_id(self):
        """
        Generate a unique message id.

        Since uuid4s take a bit of time to compose, instead we keep a
        local counter combined with our hive's counter-uuid.
        """
        # This method should be thread safe, I think, without need for a lock:
        #   http://29a.ch/2009/2/20/atomic-get-and-increment-in-python
        if PY2:
            return u"%s:%s" % (self.message_uuid, self.message_counter.next())
        else:
            return u"%s:%s" % (self.message_uuid, self.message_counter.__next__())

    def create_actor(self, actor_class, *args, **kwargs):
        hive_proxy = self.gen_proxy()
        actor_id = kwargs.pop("id", None) or self.gen_actor_id()

        actor = actor_class(
            hive_proxy, actor_id, *args, **kwargs)
        hive_proxy.associate_with_actor(actor)
        self.register_actor(actor)

        return actor_id

    def send_shutdown(self):
        # We should have a more graceful shutdown feature that gives
        # the actors a chance to wrap up business ;)
        self.should_stop = True

### TODO: We may or may not return to this, for now we have nothing
###   that fits upon here.
###   ... note that I HATE commented out blocks of code like this.
###   However, we may be adding it back when dedicated actors reappear,
###   hence it sitting here for the next week or so.
###   THIS WILL NOT STAY COMMENTED OUT LIKE THIS
#
#      def _process_hive_actions(self):
#          for i in range(len(self.hive_action_queue)):
#              try:
#                  action = self.hive_action_queue.popleft()
#              except IndexError:
#                  # no more hive actions to process
#                  # ... this shouldn't happen though?
#                  break
#     
#              action_type = action[0]
#     
#              # The actor just had their stuff processed... see if they
#              # should be put back on the actor queue
#              if action_type == "check_queue_actor":
#                  actor = action[1]
#                  # Should we requeue?
#                  if not len(actor.message_queue) == 0 and \
#                     not actor in self._actors_in_queue:
#                      # Looks like so!
#                      self._actor_queue.append(actor)
#                      self._actors_in_queue.add(actor)
#     
#              elif action_type == "queue_message":
#                  message = action[1]
#                  self.queue_message(message)
#     
#              else:
#                  raise UnknownHiveAction(
#                      "Unknown action: %s" % action_type)
#
# class UnknownHiveAction(Exception): pass


class HiveProxy(object):
    """
    Proxy to the Hive.

    Doesn't expose the entire hive because that could result in
    actors playing with things they shouldn't. :)
    """
    def __init__(self, hive):
        self._hive = hive
        self._actor = None

    def associate_with_actor(self, actor):
        """
        Associate an actor with ourselves
        """
        self._actor = actor

    def send_message(self, to, directive,
                     from_id=None,
                     body=None, in_reply_to=None, id=None,
                     wants_reply=None):
        from_id = from_id or self._actor.id
        return self._hive.send_message(
            to=to, directive=directive, from_id=from_id, body=body,
            in_reply_to=in_reply_to, id=id,
            wants_reply=wants_reply)

    def remove_actor(self, *args, **kwargs):
        return self._hive.remove_actor(*args, **kwargs)

    def create_actor(self, actor_class, *args, **kwargs):
        return self._hive.create_actor(actor_class, *args, **kwargs)

    def send_shutdown(self, *args, **kwargs):
        return self._hive.send_shutdown(*args, **kwargs)

    def gen_message_id(self, *args, **kwargs):
        return self._hive.gen_message_id(*args, **kwargs)<|MERGE_RESOLUTION|>--- conflicted
+++ resolved
@@ -65,14 +65,7 @@
             to=to, directive=directive, from_id=from_id, body=body,
             in_reply_to=in_reply_to, id=message_id, wants_reply=wants_reply)
 
-<<<<<<< HEAD
-        self.hive_action_queue.append(
-            ("queue_message", message))
-=======
-        _log.debug('send_message: {0}'.format(message))
-
         self._message_queue.append(message)
->>>>>>> e8b11e0a
         return message_id
 
     def run(self):
